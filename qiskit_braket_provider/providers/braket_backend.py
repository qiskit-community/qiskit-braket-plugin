--- conflicted
+++ resolved
@@ -291,15 +291,11 @@
         else:
             raise QiskitBraketException(f"Unsupported input type: {type(run_input)}")
 
-<<<<<<< HEAD
-        braket_circuits = [to_braket(circuit) for circuit in circuits]
-=======
         if "meas_level" in options:
             self._validate_meas_level(options["meas_level"])
             del options["meas_level"]
 
-        braket_circuits = list(convert_qiskit_to_braket_circuits(circuits))
->>>>>>> daf9e9d5
+        braket_circuits = [to_braket(circuit) for circuit in circuits]
 
         if options.pop("verbatim", False):
             braket_circuits = wrap_circuits_in_verbatim_box(braket_circuits)
