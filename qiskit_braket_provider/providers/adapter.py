--- conflicted
+++ resolved
@@ -427,16 +427,12 @@
     Returns:
         Circuit: Braket circuit
     """
-<<<<<<< HEAD
-    braket_circuit = Circuit()
-=======
     if not isinstance(circuit, QuantumCircuit):
         raise TypeError(
             f"Expected a qiskit.QuantumCircuit, got {type(circuit)} instead"
         )
 
-    quantum_circuit = Circuit()
->>>>>>> 56649168
+    braket_circuit = Circuit()
     if not (
         {gate.name for gate, _, _ in circuit.data}.issubset(translatable_qiskit_gates)
     ):
