"""AWS Braket provider."""

<<<<<<< HEAD
from braket.devices import LocalSimulator
from qiskit.providers import ProviderV1
from .braket_backend import AWSBraketLocalBackend
=======
from braket.aws import AwsDevice
from braket.device_schema.dwave import DwaveDeviceCapabilities
from qiskit.providers import ProviderV1

from .braket_backend import AWSBraketBackend

>>>>>>> f4c470e3

class AWSBraketProvider(ProviderV1):
    """AWSBraketProvider class for accessing AWS Braket backends."""

    def backends(self, name=None, **kwargs):
<<<<<<< HEAD
        #TODO: Logic of what backend should be returned
        return [AWSBraketLocalBackend(name="default")]
=======
        names = [name] if name else None
        devices = AwsDevice.get_devices(names=names, **kwargs)
        # filter by supported devices
        # gate models are only supported
        supported_devices = [
            d for d in devices if not isinstance(d.properties, DwaveDeviceCapabilities)
        ]
        backends = []
        for device in supported_devices:
            backends.append(
                AWSBraketBackend(
                    device=device,
                    provider=self,
                    name=device.name,
                    description=f"AWS Device: {device.provider_name} {device.name}.",
                    online_date=device.properties.service.updatedAt,
                    backend_version="2",
                )
            )
        return backends
>>>>>>> f4c470e3
<|MERGE_RESOLUTION|>--- conflicted
+++ resolved
@@ -1,26 +1,23 @@
 """AWS Braket provider."""
 
-<<<<<<< HEAD
-from braket.devices import LocalSimulator
+
 from qiskit.providers import ProviderV1
 from .braket_backend import AWSBraketLocalBackend
-=======
+
 from braket.aws import AwsDevice
 from braket.device_schema.dwave import DwaveDeviceCapabilities
 from qiskit.providers import ProviderV1
 
 from .braket_backend import AWSBraketBackend
 
->>>>>>> f4c470e3
 
 class AWSBraketProvider(ProviderV1):
     """AWSBraketProvider class for accessing AWS Braket backends."""
 
     def backends(self, name=None, **kwargs):
-<<<<<<< HEAD
-        #TODO: Logic of what backend should be returned
-        return [AWSBraketLocalBackend(name="default")]
-=======
+
+        if(kwargs["local"]):
+            return [AWSBraketLocalBackend(name="default")]
         names = [name] if name else None
         devices = AwsDevice.get_devices(names=names, **kwargs)
         # filter by supported devices
@@ -41,4 +38,3 @@
                 )
             )
         return backends
->>>>>>> f4c470e3
