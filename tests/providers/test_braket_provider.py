--- conflicted
+++ resolved
@@ -2,17 +2,10 @@
 from unittest import TestCase
 from unittest.mock import Mock, patch
 
-<<<<<<< HEAD
 from braket.aws import AwsDevice, AwsDeviceType
-from qiskit import transpile
-from qiskit.circuit import QuantumCircuit
+from qiskit import circuit as qiskit_circuit
+from qiskit.compiler import transpile
 
-=======
-from braket.aws import AwsDeviceType
-from qiskit import circuit as qiskit_circuit
-from qiskit.circuit.random import random_circuit
-from qiskit.compiler import transpile
->>>>>>> a811b5e1
 from qiskit_braket_provider.providers import AWSBraketProvider
 from qiskit_braket_provider.providers.braket_backend import (
     BraketBackend,
@@ -91,11 +84,7 @@
         transpiled_circuit = transpile(
             circuit, backend=state_vector_backend, seed_transpiler=42
         )
-<<<<<<< HEAD
         self.assertTrue(transpiled_circuit)
-=======
-        result = state_vector_backend.run(transpiled_circuit, shots=10)
-        self.assertTrue(result)
 
     @patch("braket.aws.aws_device.AwsDevice.get_devices")
     def test_discontinous_qubit_indices_qiskit_transpilation(self, mock_get_devices):
@@ -125,5 +114,4 @@
         circ.cx(1, 2)
 
         result = transpile(circ, device)
-        self.assertTrue(result)
->>>>>>> a811b5e1
+        self.assertTrue(result)