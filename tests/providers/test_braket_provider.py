--- conflicted
+++ resolved
@@ -4,8 +4,6 @@
 from unittest.mock import Mock
 
 from braket.aws import AwsDeviceType
-<<<<<<< HEAD
-
 from qiskit_braket_plugin.providers import AWSBraketProvider
 from qiskit_braket_plugin.providers.braket_backend import (
     BraketBackend,
@@ -16,116 +14,6 @@
     MOCK_GATE_MODEL_SIMULATOR_TN,
     SIMULATOR_REGION,
 )
-=======
-from braket.device_schema.rigetti import RigettiDeviceCapabilities
-from braket.device_schema.simulators import (
-    GateModelSimulatorDeviceCapabilities,
-)
-
-from qiskit_braket_plugin.providers import AWSBraketProvider
-from qiskit_braket_plugin.providers.braket_backend import AWSBraketBackend
-
-RIGETTI_ARN = "arn:aws:braket:::device/qpu/rigetti/Aspen-10"
-SV1_ARN = "arn:aws:braket:::device/quantum-simulator/amazon/sv1"
-TN1_ARN = "arn:aws:braket:::device/quantum-simulator/amazon/tn1"
-RIGETTI_REGION = "us-west-1"
-SIMULATOR_REGION = "us-west-1"
-
-
-MOCK_GATE_MODEL_QPU_CAPABILITIES_JSON_1 = {
-    "braketSchemaHeader": {
-        "name": "braket.device_schema.rigetti.rigetti_device_capabilities",
-        "version": "1",
-    },
-    "service": {
-        "executionWindows": [
-            {
-                "executionDay": "Everyday",
-                "windowStartHour": "11:00",
-                "windowEndHour": "12:00",
-            }
-        ],
-        "shotsRange": [1, 10],
-    },
-    "action": {
-        "braket.ir.jaqcd.program": {
-            "actionType": "braket.ir.jaqcd.program",
-            "version": ["1"],
-            "supportedOperations": ["H"],
-        }
-    },
-    "paradigm": {
-        "qubitCount": 30,
-        "nativeGateSet": ["ccnot", "cy"],
-        "connectivity": {
-            "fullyConnected": False,
-            "connectivityGraph": {"1": ["2", "3"]},
-        },
-    },
-    "deviceParameters": {},
-}
-
-MOCK_GATE_MODEL_QPU_CAPABILITIES_1 = RigettiDeviceCapabilities.parse_obj(
-    MOCK_GATE_MODEL_QPU_CAPABILITIES_JSON_1
-)
-
-MOCK_GATE_MODEL_QPU_1 = {
-    "deviceName": "Aspen-10",
-    "deviceType": "QPU",
-    "providerName": "provider1",
-    "deviceStatus": "OFFLINE",
-    "deviceArn": RIGETTI_ARN,
-    "deviceCapabilities": MOCK_GATE_MODEL_QPU_CAPABILITIES_1.json(),
-}
-
-MOCK_GATE_MODEL_SIMULATOR_CAPABILITIES_JSON = {
-    "braketSchemaHeader": {
-        "name": "braket.device_schema.simulators.gate_model_simulator_device_capabilities",
-        "version": "1",
-    },
-    "service": {
-        "executionWindows": [
-            {
-                "executionDay": "Everyday",
-                "windowStartHour": "11:00",
-                "windowEndHour": "12:00",
-            }
-        ],
-        "shotsRange": [1, 10],
-    },
-    "action": {
-        "braket.ir.jaqcd.program": {
-            "actionType": "braket.ir.jaqcd.program",
-            "version": ["1"],
-            "supportedOperations": ["H"],
-        }
-    },
-    "paradigm": {"qubitCount": 30},
-    "deviceParameters": {},
-}
-
-MOCK_GATE_MODEL_SIMULATOR_CAPABILITIES = GateModelSimulatorDeviceCapabilities.parse_obj(
-    MOCK_GATE_MODEL_SIMULATOR_CAPABILITIES_JSON
-)
-
-MOCK_GATE_MODEL_SIMULATOR_SV = {
-    "deviceName": "sv1",
-    "deviceType": "SIMULATOR",
-    "providerName": "provider1",
-    "deviceStatus": "ONLINE",
-    "deviceArn": SV1_ARN,
-    "deviceCapabilities": MOCK_GATE_MODEL_SIMULATOR_CAPABILITIES.json(),
-}
-
-MOCK_GATE_MODEL_SIMULATOR_TN = {
-    "deviceName": "tn1",
-    "deviceType": "SIMULATOR",
-    "providerName": "provider1",
-    "deviceStatus": "ONLINE",
-    "deviceArn": TN1_ARN,
-    "deviceCapabilities": MOCK_GATE_MODEL_SIMULATOR_CAPABILITIES.json(),
-}
->>>>>>> 91c3b2ea
 
 
 class TestAWSBraketProvider(TestCase):
@@ -148,11 +36,7 @@
         self.assertTrue(len(backends) > 0)
         for backend in backends:
             with self.subTest(f"{backend.name}"):
-<<<<<<< HEAD
                 self.assertIsInstance(backend, BraketBackend)
-=======
-                self.assertIsInstance(backend, AWSBraketBackend)
->>>>>>> 91c3b2ea
 
     @unittest.skip("Call to external service")
     def test_real_devices(self):
